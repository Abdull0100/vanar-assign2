--- conflicted
+++ resolved
@@ -45,13 +45,6 @@
 	};
 	let autoRefresh = false;
 
-	// Mock analytics data for charts
-	let analyticsData = {
-		userGrowth: [5, 8, 12, 15, 18, 22, 25, 28, 30, 32, 35, 38],
-		verificationRate: [60, 65, 70, 75, 80, 85, 88, 90, 92, 94, 95, 96],
-		adminRatio: [10, 12, 15, 18, 20, 22, 25, 28, 30, 32, 35, 38]
-	};
-
 	// Modal state
 	const showDeleteModal = writable(false);
 	const deleteTarget = writable<{ id: string; name: string } | null>(null);
@@ -243,8 +236,6 @@
 		}
 	}
 
-<<<<<<< HEAD
-=======
 	async function toggleUserStatus(userId: string, currentStatus: boolean) {
 		try {
 			error = '';
@@ -324,7 +315,6 @@
 		openDeleteModal(userId, userName);
 	}
 
->>>>>>> 81dd9866
 	async function handleSignOut() {
 		try {
 			await fetch('/api/auth/signout', { method: 'POST' });
@@ -335,10 +325,6 @@
 		}
 	}
 
-<<<<<<< HEAD
-	function navigateTo(path: string) {
-		goto(path);
-=======
 	function formatDate(dateString: string) {
 		return new Date(dateString).toLocaleString();
 	}
@@ -411,16 +397,11 @@
 		if (activitiesPage > 1) {
 			activitiesPage--;
 		}
->>>>>>> 81dd9866
 	}
 </script>
 
 <svelte:head>
-<<<<<<< HEAD
-	<title>Admin Panel - Auth App</title>
-=======
 	<title>Admin Dashboard - Comprehensive Analytics</title>
->>>>>>> 81dd9866
 </svelte:head>
 
 {#if user && user.role === 'admin'}
@@ -492,17 +473,9 @@
 		<!-- Main Content -->
 		<div class="relative z-10 max-w-7xl mx-auto px-4 sm:px-6 lg:px-8 py-8">
 			<!-- Page Header -->
-<<<<<<< HEAD
-			<div class="text-center mb-12 animate-slide-in">
-				<h1 class="text-4xl md:text-6xl font-bold text-white mb-4">
-					Admin
-					<span class="bg-gradient-to-r from-blue-400 to-purple-400 bg-clip-text text-transparent">
-						Panel
-					</span>
-				</h1>
-				<p class="text-xl text-gray-300 max-w-3xl mx-auto">
-					Manage users, monitor system performance, and oversee application analytics.
-				</p>
+			<div class="mb-8">
+				<h1 class="text-3xl font-bold text-gray-900">Comprehensive Admin Dashboard</h1>
+				<p class="mt-2 text-gray-600">Monitor user activities, sessions, and system analytics</p>
 			</div>
 
 			<!-- Success/Error Messages -->
@@ -517,22 +490,6 @@
 					{error}
 				</div>
 			{/if}
-
-			<!-- Stats Cards -->
-			<div class="grid grid-cols-1 md:grid-cols-4 gap-6 mb-12">
-				<div class="analytics-card animate-fade-in" style="animation-delay: 0.1s;">
-					<div class="flex items-center justify-between">
-						<div>
-							<p class="text-gray-400 text-sm">Total Users</p>
-							<p class="text-3xl font-bold text-white">{stats.totalUsers}</p>
-						</div>
-						<div class="text-3xl animate-pulse">👥</div>
-					</div>
-=======
-			<div class="mb-8">
-				<h1 class="text-3xl font-bold text-gray-900">Comprehensive Admin Dashboard</h1>
-				<p class="mt-2 text-gray-600">Monitor user activities, sessions, and system analytics</p>
-			</div>
 
 			<!-- Tab Navigation -->
 			<div class="border-b border-gray-200 mb-8">
@@ -562,62 +519,15 @@
 			{#if error}
 				<div class="border border-red-200 bg-red-50 px-4 py-3 text-red-700 mb-6">
 					{error}
->>>>>>> 81dd9866
 				</div>
 			{/if}
 
-<<<<<<< HEAD
-				<div class="analytics-card animate-fade-in" style="animation-delay: 0.2s;">
-					<div class="flex items-center justify-between">
-						<div>
-							<p class="text-gray-400 text-sm">Verified Users</p>
-							<p class="text-3xl font-bold text-white">{stats.verifiedUsers}</p>
-						</div>
-						<div class="text-3xl animate-pulse">✅</div>
-					</div>
-=======
 			{#if success}
 				<div class="border border-green-200 bg-green-50 px-4 py-3 text-green-700 mb-6">
 					{success}
->>>>>>> 81dd9866
 				</div>
 			{/if}
 
-<<<<<<< HEAD
-				<div class="analytics-card animate-fade-in" style="animation-delay: 0.3s;">
-					<div class="flex items-center justify-between">
-						<div>
-							<p class="text-gray-400 text-sm">Admin Users</p>
-							<p class="text-3xl font-bold text-white">{stats.adminUsers}</p>
-						</div>
-						<div class="text-3xl animate-pulse">👑</div>
-					</div>
-				</div>
-
-				<div class="analytics-card animate-fade-in" style="animation-delay: 0.4s;">
-					<div class="flex items-center justify-between">
-						<div>
-							<p class="text-gray-400 text-sm">Regular Users</p>
-							<p class="text-3xl font-bold text-white">{stats.regularUsers}</p>
-						</div>
-						<div class="text-3xl animate-pulse">👤</div>
-					</div>
-				</div>
-			</div>
-
-			<!-- Analytics Charts -->
-			<div class="grid grid-cols-1 lg:grid-cols-2 gap-8 mb-12">
-				<div class="dark-card animate-fade-in" style="animation-delay: 0.5s;">
-					<h3 class="text-xl font-semibold text-white mb-4">User Growth (Last 12 Months)</h3>
-					<div class="chart-container">
-						<div class="bar-chart">
-							{#each analyticsData.userGrowth as value, i}
-								<div 
-									class="bar" 
-									style="height: {(value / 40) * 100}%; width: 8%;"
-								></div>
-							{/each}
-=======
 			{#if loading}
 				<div class="text-center py-8">
 					<div class="mx-auto h-8 w-8 animate-spin rounded-full border-b-2 border-indigo-600"></div>
@@ -708,90 +618,8 @@
 									</div>
 								</div>
 							</div>
->>>>>>> 81dd9866
 						</div>
 
-<<<<<<< HEAD
-				<div class="dark-card animate-fade-in" style="animation-delay: 0.6s;">
-					<h3 class="text-xl font-semibold text-white mb-4">Verification Rate Trend</h3>
-					<div class="chart-container">
-						<svg class="w-full h-full" viewBox="0 0 100 30">
-							<path 
-								class="line-path"
-								d="M 0,{30 - (analyticsData.verificationRate[0] / 100) * 30} 
-									L 8,{30 - (analyticsData.verificationRate[1] / 100) * 30} 
-									L 16,{30 - (analyticsData.verificationRate[2] / 100) * 30} 
-									L 24,{30 - (analyticsData.verificationRate[3] / 100) * 30} 
-									L 32,{30 - (analyticsData.verificationRate[4] / 100) * 30} 
-									L 40,{30 - (analyticsData.verificationRate[5] / 100) * 30} 
-									L 48,{30 - (analyticsData.verificationRate[6] / 100) * 30}
-									L 56,{30 - (analyticsData.verificationRate[7] / 100) * 30}
-									L 64,{30 - (analyticsData.verificationRate[8] / 100) * 30}
-									L 72,{30 - (analyticsData.verificationRate[9] / 100) * 30}
-									L 80,{30 - (analyticsData.verificationRate[10] / 100) * 30}
-									L 88,{30 - (analyticsData.verificationRate[11] / 100) * 30}"
-								fill="none"
-							/>
-						</svg>
-					</div>
-				</div>
-			</div>
-
-			<!-- User Management Section -->
-			<div class="dark-card animate-fade-in" style="animation-delay: 0.7s;">
-				<div class="flex items-center justify-between mb-6">
-					<h3 class="text-2xl font-semibold text-white">User Management</h3>
-					{#if loading}
-						<div class="loading-robot">🤖</div>
-					{/if}
-				</div>
-
-				{#if users.length > 0}
-					<div class="overflow-x-auto">
-						<table class="w-full">
-							<thead>
-								<tr class="border-b border-white/10">
-									<th class="text-left py-3 px-4 text-gray-300 font-medium">User</th>
-									<th class="text-left py-3 px-4 text-gray-300 font-medium">Email</th>
-									<th class="text-left py-3 px-4 text-gray-300 font-medium">Role</th>
-									<th class="text-left py-3 px-4 text-gray-300 font-medium">Status</th>
-									<th class="text-left py-3 px-4 text-gray-300 font-medium">Actions</th>
-								</tr>
-							</thead>
-							<tbody>
-								{#each users as userItem}
-									<tr class="border-b border-white/5 hover:bg-white/5 transition-colors">
-										<td class="py-3 px-4">
-											<div class="flex items-center">
-												<div class="w-8 h-8 bg-gradient-to-r from-blue-500 to-purple-500 rounded-full flex items-center justify-center text-white text-sm font-bold mr-3">
-													{userItem.name ? userItem.name.charAt(0).toUpperCase() : 'U'}
-												</div>
-												<span class="text-white">{userItem.name || 'Unknown'}</span>
-											</div>
-										</td>
-										<td class="py-3 px-4 text-gray-300">{userItem.email}</td>
-										<td class="py-3 px-4">
-											<span class="inline-flex items-center px-2 py-1 rounded-full text-xs font-medium {userItem.role === 'admin' ? 'bg-purple-500/20 text-purple-300' : 'bg-blue-500/20 text-blue-300'}">
-												{userItem.role === 'admin' ? '👑 Admin' : '👤 User'}
-											</span>
-										</td>
-										<td class="py-3 px-4">
-											<span class="inline-flex items-center px-2 py-1 rounded-full text-xs font-medium {userItem.emailVerified ? 'bg-green-500/20 text-green-300' : 'bg-yellow-500/20 text-yellow-300'}">
-												{userItem.emailVerified ? '✅ Verified' : '⏳ Pending'}
-											</span>
-										</td>
-										<td class="py-3 px-4">
-											<select
-												value={userItem.role}
-												on:change={(e) => updateUserRole(userItem.id, e.target.value)}
-												class="dark-input text-sm"
-											>
-												<option value="user">User</option>
-												<option value="admin">Admin</option>
-											</select>
-										</td>
-									</tr>
-=======
 						<!-- Additional Stats -->
 						{#if userStats}
 							<div class="grid grid-cols-1 gap-6 md:grid-cols-2">
@@ -929,6 +757,11 @@
 							</table>
 						</div>
 					</div>
+				{:else}
+					<div class="text-center py-12">
+						<div class="text-4xl mb-4 animate-float">👥</div>
+						<p class="text-gray-400">No users found</p>
+					</div>
 				{/if}
 
 				<!-- Recent Activities Tab -->
@@ -1051,7 +884,6 @@
 											<div class="absolute -top-2 left-4 w-4 h-4 bg-white border-l border-t border-gray-200 transform rotate-45"></div>
 										</div>
 									</div>
->>>>>>> 81dd9866
 								{/each}
 								
 								{#if allRecentActivities.length === 0}
@@ -1060,27 +892,12 @@
 							</div>
 						</div>
 					</div>
-				{:else}
-					<div class="text-center py-12">
-						<div class="text-4xl mb-4 animate-float">👥</div>
-						<p class="text-gray-400">No users found</p>
-					</div>
 				{/if}
 
 
 			{/if}
 		</div>
 	</div>
-<<<<<<< HEAD
-{:else}
-	<div class="min-h-screen bg-animated flex items-center justify-center">
-		<div class="dark-card text-center">
-			<div class="loading-robot mb-4">🤖</div>
-			<div class="loading-text">Loading...</div>
-		</div>
-	</div>
-{/if}
-=======
 
 	<!-- Delete User Confirmation Modal -->
 	{#if $showDeleteModal && $deleteTarget}
@@ -1475,5 +1292,4 @@
 			</div>
 		</div>
 	{/if}
-</div>
->>>>>>> 81dd9866
+</div>