--- conflicted
+++ resolved
@@ -8,11 +8,7 @@
 import bcrypt from 'bcryptjs';
 import crypto from 'crypto';
 import { eq } from 'drizzle-orm';
-<<<<<<< HEAD
-import { AUTH_SECRET, GMAIL_USER, GMAIL_APP_PASSWORD,baseUrl} from '$env/static/private';
-=======
-import { AUTH_SECRET, GMAIL_USER, GMAIL_APP_PASSWORD } from '$env/static/private';
->>>>>>> 28ada082
+import { AUTH_SECRET, GMAIL_USER, GMAIL_APP_PASSWORD,GOOGLE_SECRET,GOOGLE_ID,GITHUB_ID,GITHUB_SECRET } from '$env/static/private';
 import { db } from './db';
 import { users, accounts, sessions, verificationTokens } from './db/schema';
 import { sendVerificationEmail } from '$lib/email';
